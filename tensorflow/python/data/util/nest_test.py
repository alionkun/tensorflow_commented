--- conflicted
+++ resolved
@@ -271,14 +271,9 @@
     inp_ab1 = {"a": (1, 1), "b": {"c": (2, 2)}}
     inp_ab2 = {"a": (1, 1), "b": {"d": (2, 2)}}
     expected_message = (
-<<<<<<< HEAD
-        "The two structures don't have the same keys. Input "
-        "structure has keys \['c'\], while shallow structure has keys \['d'\].")
-=======
         r"The two structures don't have the same keys. Input "
         r"structure has keys \['c'\], while shallow structure has "
         r"keys \['d'\].")
->>>>>>> 1ec61faf
     with self.assertRaisesRegexp(ValueError, expected_message):
       nest.assert_shallow_structure(inp_ab2, inp_ab1)
 
