--- conflicted
+++ resolved
@@ -784,14 +784,9 @@
         self._indices, self._values,
         (", dense_shape=%s" % self._dense_shape) if self._dense_shape else "")
 
-<<<<<<< HEAD
-IndexedSlicesValue = collections.namedtuple("IndexedSlicesValue",
-                                            ["values", "indices", "dense_shape"])
-=======
   def __neg__(self):
     return IndexedSlices(-self.values, self.indices, self.dense_shape)
 
->>>>>>> 6b835497
 
 IndexedSlicesValue = collections.namedtuple(
     "IndexedSlicesValue", ["values", "indices", "dense_shape"])
