<!-- This file is machine generated: DO NOT EDIT! -->

# Control Flow

Note: Functions taking `Tensor` arguments can also take anything accepted by
[`tf.convert_to_tensor`](framework.md#convert_to_tensor).

[TOC]

## Control Flow Operations

TensorFlow provides several operations and classes that you can use to control
the execution of operations and add conditional dependencies to your graph.

- - -

### `tf.identity(input, name=None)` {#identity}

Return a tensor with the same shape and contents as the input tensor or value.

##### Args:


*  <b>`input`</b>: A `Tensor`.
*  <b>`name`</b>: A name for the operation (optional).

##### Returns:

  A `Tensor`. Has the same type as `input`.


- - -

### `tf.tuple(tensors, name=None, control_inputs=None)` {#tuple}

Group tensors together.

This creates a tuple of tensors with the same values as the `tensors`
argument, except that the value of each tensor is only returned after the
values of all tensors have been computed.

`control_inputs` contains additional ops that have to finish before this op
finishes, but whose outputs are not returned.

This can be used as a "join" mechanism for parallel computations: all the
argument tensors can be computed in parallel, but the values of any tensor
returned by `tuple` are only available after all the parallel computations
are done.

See also `group` and `with_dependencies`.

##### Args:


*  <b>`tensors`</b>: A list of `Tensor`s or `IndexedSlices`, some entries can be `None`.
*  <b>`name`</b>: (optional) A name to use as a `name_scope` for the operation.
*  <b>`control_inputs`</b>: List of additional ops to finish before returning.

##### Returns:

  Same as `tensors`.

##### Raises:


*  <b>`ValueError`</b>: If `tensors` does not contain any `Tensor` or `IndexedSlices`.
*  <b>`TypeError`</b>: If `control_inputs` is not a list of `Operation` or `Tensor`
    objects.


- - -

### `tf.group(*inputs, **kwargs)` {#group}

Create an op that groups multiple operations.

When this op finishes, all ops in `input` have finished. This op has no
output.

See also `tuple` and `with_dependencies`.

##### Args:


*  <b>`*inputs`</b>: Zero or more tensors to group.
*  <b>`**kwargs`</b>: Optional parameters to pass when constructing the NodeDef.
*  <b>`name`</b>: A name for this operation (optional).

##### Returns:

  An Operation that executes all its inputs.

##### Raises:


*  <b>`ValueError`</b>: If an unknown keyword argument is provided.


- - -

### `tf.no_op(name=None)` {#no_op}

Does nothing. Only useful as a placeholder for control edges.

##### Args:


*  <b>`name`</b>: A name for the operation (optional).

##### Returns:

  The created Operation.


- - -

### `tf.count_up_to(ref, limit, name=None)` {#count_up_to}

Increments 'ref' until it reaches 'limit'.

This operation outputs "ref" after the update is done.  This makes it
easier to chain operations that need to use the updated value.

##### Args:


*  <b>`ref`</b>: A mutable `Tensor`. Must be one of the following types: `int32`, `int64`.
    Should be from a scalar `Variable` node.
*  <b>`limit`</b>: An `int`.
    If incrementing ref would bring it above limit, instead generates an
    'OutOfRange' error.
*  <b>`name`</b>: A name for the operation (optional).

##### Returns:

  A `Tensor`. Has the same type as `ref`.
  A copy of the input before increment. If nothing else modifies the
  input, the values produced will all be distinct.


- - -

### `tf.cond(pred, fn1, fn2, name=None)` {#cond}

Return either fn1() or fn2() based on the boolean predicate `pred`.

`fn1` and `fn2` both return lists of output tensors. `fn1` and `fn2` must have
the same non-zero number and type of outputs.

Note that the conditional execution applies only to the operations defined in
fn1 and fn2. Consider the following simple program:

```python
z = tf.mul(a, b)
result = tf.cond(x < y, lambda: tf.add(x, z), lambda: tf.square(y))
```

If x < y, the tf.add operation will be executed and tf.square
operation will not be executed. Since z is needed for at least one
branch of the cond, the tf.mul operation is always executed, unconditionally.
Although this behavior is consistent with the dataflow model of TensorFlow,
it has occasionally surprised some users who expected a lazier semantics.

##### Args:


*  <b>`pred`</b>: A scalar determining whether to return the result of `fn1` or `fn2`.
*  <b>`fn1`</b>: The callable to be performed if pred is true.
*  <b>`fn2`</b>: The callable to be performed if pref is false.
*  <b>`name`</b>: Optional name prefix for the returned tensors.

##### Returns:

  Tensors returned by the call to either `fn1` or `fn2`. If the callables
  return a singleton list, the element is extracted from the list.

##### Raises:


*  <b>`TypeError`</b>: if `fn1` or `fn2` is not callable.
*  <b>`ValueError`</b>: if `fn1` and `fn2` do not return the same number of tensors, or
              return tensors of different types.


*  <b>`Example`</b>: 

```python
  x = tf.constant(2)
  y = tf.constant(5)
  def f1(): return tf.mul(x, 17)
  def f2(): return tf.add(y, 23)
  r = cond(tf.less(x, y), f1, f2)
  # r is set to f1().
  # Operations in f2 (e.g., tf.add) are not executed.
```


- - -

### `tf.case(pred_fn_pairs, default, exclusive=False, name='case')` {#case}

Create a case operation.

The `pred_fn_pairs` parameter is a dict or list of pairs of size N.
Each pair contains a boolean scalar tensor and a python callable that
creates the tensors to be returned if the boolean evaluates to True.
`default` is a callable generating a list of tensors. All the callables
in `pred_fn_pairs` as well as `default` should return the same number
and types of tensors.

If `exclusive==True`, all predicates are evaluated, and a logging operation
with an error is returned if more than one of the predicates evaluates to
True. If `exclusive==False`, execution stops are the first predicate which
evaluates to True, and the tensors generated by the corresponding function
are returned immediately. If none of the predicates evaluate to True, this
operation returns the tensors generated by `default`.

Example 1:
  Pseudocode:
  ```
    if (x < y) return 17;
    else return 23;
  ```

  Expressions:
  ```
    f1 = lambda: tf.constant(17)
    f2 = lambda: tf.constant(23)
    r = case([(tf.less(x, y), f1)], default=f2)
  ```

Example 2:
  Pseudocode:
  ```
    if (x < y && x > z) raise OpError("Only one predicate may evaluate true");
    if (x < y) return 17;
    else if (x > z) return 23;
    else return -1;
  ```

  Expressions:
  ```
    x = tf.constant(0)
    y = tf.constant(1)
    z = tf.constant(2)
    def f1(): return tf.constant(17)
    def f2(): return tf.constant(23)
    def f3(): return tf.constant(-1)
    r = case({tf.less(x, y): f1, tf.greater(x, z): f2},
             default=f3, exclusive=True)
  ```

##### Args:


*  <b>`pred_fn_pairs`</b>: Dict or list of pairs of a boolean scalar tensor and a
                 callable which returns a list of tensors.
*  <b>`default`</b>: A callable that returns a list of tensors.
*  <b>`exclusive`</b>: True iff more than one predicate is allowed to evaluate to True.
*  <b>`name`</b>: A name for this operation (optional).

##### Returns:

  The tensors returned by the first pair whose predicate evaluated to True, or
  those returned by `default` if none does.

##### Raises:


*  <b>`TypeError`</b>: If `pred_fn_pairs` is not a list/dictionary.
*  <b>`TypeError`</b>: If `pred_fn_pairs` is a list but does not contain 2-tuples.
*  <b>`TypeError`</b>: If `fns[i]` is not callable for any i, or `default` is not
             callable.


- - -

### `tf.while_loop(cond, body, loop_vars, parallel_iterations=10, back_prop=True, swap_memory=False, name=None)` {#while_loop}

Repeat `body` while the condition `cond` is true.

`cond` is a callable returning a boolean scalar tensor. `body` is a callable
returning a list of tensors of the same length and with the same types as
`loop_vars`. `loop_vars` is a list of tensors that is passed to both `cond`
and `body`. `cond` and `body` both take as many arguments as there are
`loop_vars`.

In addition to regular Tensors or IndexedSlices, the body may accept and
return TensorArray objects.  The flows of the TensorArray objects will
be appropriately forwarded between loops and during gradient calculations.

While `cond` evaluates to true, `body` is executed.

`while_loop` implements non-strict semantics, enabling multiple iterations
to run in parallel. The maximum number of parallel iterations can be
controlled by `parallel_iterations`, which gives users some control over
memory consumption and execution order. For correct programs, `while_loop`
should return the same result for any parallel_iterations > 0.

For training, TensorFlow remembers the tensors that are produced in the
forward inference but needed in back propagation. These tensors can be a
main source of memory consumption and often cause OOM problems when training
on GPUs.  When the flag swap_memory is true, we swap out these tensors from
GPU to CPU.  This for example allows us to train RNN models with very long
sequences and large batches.

##### Args:


*  <b>`cond`</b>: A callable that represents the termination condition of the loop.
*  <b>`body`</b>: A callable that represents the loop body.
*  <b>`loop_vars`</b>: The list of variable input tensors.
*  <b>`parallel_iterations`</b>: The number of iterations allowed to run in parallel.
*  <b>`back_prop`</b>: Whether backprop is enabled for this while loop.
*  <b>`swap_memory`</b>: Whether GPU-CPU memory swap is enabled for this loop.
*  <b>`name`</b>: Optional name prefix for the returned tensors.

##### Returns:

  The output tensors for the loop variables after the loop.

##### Raises:


*  <b>`TypeError`</b>: if `cond` or `body` is not callable.
*  <b>`ValueError`</b>: if `loop_var` is empty.


*  <b>`Example`</b>: 

  ```python
  i = tf.constant(0)
  c = lambda i: tf.less(i, 10)
  b = lambda i: tf.add(i, 1)
  r = tf.while_loop(c, b, [i])
  ```



## Logical Operators

TensorFlow provides several operations that you can use to add logical operators
to your graph.

- - -

### `tf.logical_and(x, y, name=None)` {#logical_and}

Returns the truth value of x AND y element-wise.

##### Args:


*  <b>`x`</b>: A `Tensor` of type `bool`.
*  <b>`y`</b>: A `Tensor` of type `bool`.
*  <b>`name`</b>: A name for the operation (optional).

##### Returns:

  A `Tensor` of type `bool`.


- - -

### `tf.logical_not(x, name=None)` {#logical_not}

Returns the truth value of NOT x element-wise.

##### Args:


*  <b>`x`</b>: A `Tensor` of type `bool`.
*  <b>`name`</b>: A name for the operation (optional).

##### Returns:

  A `Tensor` of type `bool`.


- - -

### `tf.logical_or(x, y, name=None)` {#logical_or}

Returns the truth value of x OR y element-wise.

##### Args:


*  <b>`x`</b>: A `Tensor` of type `bool`.
*  <b>`y`</b>: A `Tensor` of type `bool`.
*  <b>`name`</b>: A name for the operation (optional).

##### Returns:

  A `Tensor` of type `bool`.


- - -

### `tf.logical_xor(x, y, name='LogicalXor')` {#logical_xor}

x ^ y = (x | y) & ~(x & y).



## Comparison Operators

TensorFlow provides several operations that you can use to add comparison
operators to your graph.

- - -

### `tf.equal(x, y, name=None)` {#equal}

Returns the truth value of (x == y) element-wise.

##### Args:


<<<<<<< HEAD
*  <b>`x`</b>: A `Tensor`. Must be one of the following types: `half`, `float32`, `float64`, `uint8`, `int8`, `int16`, `int32`, `int64`, `complex64`, `complex128`, `quint8`, `qint8`, `qint32`, `string`.
=======
*  <b>`x`</b>: A `Tensor`. Must be one of the following types: `half`, `float32`, `float64`, `uint8`, `int8`, `int16`, `int32`, `int64`, `complex64`, `quint8`, `qint8`, `qint32`, `string`, `bool`, `complex128`.
>>>>>>> 3354ab2e
*  <b>`y`</b>: A `Tensor`. Must have the same type as `x`.
*  <b>`name`</b>: A name for the operation (optional).

##### Returns:

  A `Tensor` of type `bool`.


- - -

### `tf.not_equal(x, y, name=None)` {#not_equal}

Returns the truth value of (x != y) element-wise.

##### Args:


<<<<<<< HEAD
*  <b>`x`</b>: A `Tensor`. Must be one of the following types: `half`, `float32`, `float64`, `uint8`, `int8`, `int16`, `int32`, `int64`, `complex64`, `complex128`, `quint8`, `qint8`, `qint32`, `string`.
=======
*  <b>`x`</b>: A `Tensor`. Must be one of the following types: `half`, `float32`, `float64`, `uint8`, `int8`, `int16`, `int32`, `int64`, `complex64`, `quint8`, `qint8`, `qint32`, `string`, `bool`, `complex128`.
>>>>>>> 3354ab2e
*  <b>`y`</b>: A `Tensor`. Must have the same type as `x`.
*  <b>`name`</b>: A name for the operation (optional).

##### Returns:

  A `Tensor` of type `bool`.


- - -

### `tf.less(x, y, name=None)` {#less}

Returns the truth value of (x < y) element-wise.

##### Args:


*  <b>`x`</b>: A `Tensor`. Must be one of the following types: `float32`, `float64`, `int32`, `int64`, `uint8`, `int16`, `int8`, `uint16`, `half`.
*  <b>`y`</b>: A `Tensor`. Must have the same type as `x`.
*  <b>`name`</b>: A name for the operation (optional).

##### Returns:

  A `Tensor` of type `bool`.


- - -

### `tf.less_equal(x, y, name=None)` {#less_equal}

Returns the truth value of (x <= y) element-wise.

##### Args:


*  <b>`x`</b>: A `Tensor`. Must be one of the following types: `float32`, `float64`, `int32`, `int64`, `uint8`, `int16`, `int8`, `uint16`, `half`.
*  <b>`y`</b>: A `Tensor`. Must have the same type as `x`.
*  <b>`name`</b>: A name for the operation (optional).

##### Returns:

  A `Tensor` of type `bool`.


- - -

### `tf.greater(x, y, name=None)` {#greater}

Returns the truth value of (x > y) element-wise.

##### Args:


*  <b>`x`</b>: A `Tensor`. Must be one of the following types: `float32`, `float64`, `int32`, `int64`, `uint8`, `int16`, `int8`, `uint16`, `half`.
*  <b>`y`</b>: A `Tensor`. Must have the same type as `x`.
*  <b>`name`</b>: A name for the operation (optional).

##### Returns:

  A `Tensor` of type `bool`.


- - -

### `tf.greater_equal(x, y, name=None)` {#greater_equal}

Returns the truth value of (x >= y) element-wise.

##### Args:


*  <b>`x`</b>: A `Tensor`. Must be one of the following types: `float32`, `float64`, `int32`, `int64`, `uint8`, `int16`, `int8`, `uint16`, `half`.
*  <b>`y`</b>: A `Tensor`. Must have the same type as `x`.
*  <b>`name`</b>: A name for the operation (optional).

##### Returns:

  A `Tensor` of type `bool`.


- - -

### `tf.select(condition, t, e, name=None)` {#select}

Selects elements from `t` or `e`, depending on `condition`.

The `t`, and `e` tensors must all have the same shape,
and the output will also have that shape.  The `condition` tensor
must be a scalar if `t` and `e` are scalars.  If `t` and `e` are vectors
or higher rank, then `condition` must be either a vector with size
matching the first dimension of `t`, or must have the same shape as `t`.

The `condition` tensor acts as a mask that chooses, based on the value at each
element, whether the corresponding element / row in the output should be
taken from `t` (if true) or `e` (if false).

If `condition` is a vector and `t` and `e` are higher rank matrices, then
it chooses which row (outer dimension) to copy from `t` and `e`.
If `condition` has the same shape as `t` and `e`, then it chooses which
element to copy from `t` and `e`.

For example:

```prettyprint
# 'condition' tensor is [[True,  False]
#                        [False, True]]
# 't' is [[1, 2],
#         [3, 4]]
# 'e' is [[5, 6],
#         [7, 8]]
select(condition, t, e) ==> [[1, 6],
                             [7, 4]]


# 'condition' tensor is [True, False]
# 't' is [[1, 2],
#         [3, 4]]
# 'e' is [[5, 6],
#         [7, 8]]
select(condition, t, e) ==> [[1, 2],
                             [7, 8]]

```

##### Args:


*  <b>`condition`</b>: A `Tensor` of type `bool`.
*  <b>`t`</b>: A `Tensor` which may have the same shape as `condition`.
    If `condition` is rank 1, `t` may have higher rank,
    but its first dimension must match the size of `condition`.
*  <b>`e`</b>: A `Tensor` with the same type and shape as `t`.
*  <b>`name`</b>: A name for the operation (optional).

##### Returns:

  A `Tensor` with the same type and shape as `t` and `e`.


- - -

### `tf.where(input, name=None)` {#where}

Returns locations of true values in a boolean tensor.

This operation returns the coordinates of true elements in `input`. The
coordinates are returned in a 2-D tensor where the first dimension (rows)
represents the number of true elements, and the second dimension (columns)
represents the coordinates of the true elements. Keep in mind, the shape of
the output tensor can vary depending on how many true values there are in
`input`. Indices are output in row-major order.

For example:

```prettyprint
# 'input' tensor is [[True, False]
#                    [True, False]]
# 'input' has two true values, so output has two coordinates.
# 'input' has rank of 2, so coordinates have two indices.
where(input) ==> [[0, 0],
                  [1, 0]]

# `input` tensor is [[[True, False]
#                     [True, False]]
#                    [[False, True]
#                     [False, True]]
#                    [[False, False]
#                     [False, True]]]
# 'input' has 5 true values, so output has 5 coordinates.
# 'input' has rank of 3, so coordinates have three indices.
where(input) ==> [[0, 0, 0],
                  [0, 1, 0],
                  [1, 0, 1],
                  [1, 1, 1],
                  [2, 1, 1]]
```

##### Args:


*  <b>`input`</b>: A `Tensor` of type `bool`.
*  <b>`name`</b>: A name for the operation (optional).

##### Returns:

  A `Tensor` of type `int64`.



## Debugging Operations

TensorFlow provides several operations that you can use to validate values and
debug your graph.

- - -

### `tf.is_finite(x, name=None)` {#is_finite}

Returns which elements of x are finite.

##### Args:


*  <b>`x`</b>: A `Tensor`. Must be one of the following types: `half`, `float32`, `float64`.
*  <b>`name`</b>: A name for the operation (optional).

##### Returns:

  A `Tensor` of type `bool`.


- - -

### `tf.is_inf(x, name=None)` {#is_inf}

Returns which elements of x are Inf.

##### Args:


*  <b>`x`</b>: A `Tensor`. Must be one of the following types: `half`, `float32`, `float64`.
*  <b>`name`</b>: A name for the operation (optional).

##### Returns:

  A `Tensor` of type `bool`.


- - -

### `tf.is_nan(x, name=None)` {#is_nan}

Returns which elements of x are NaN.

##### Args:


*  <b>`x`</b>: A `Tensor`. Must be one of the following types: `half`, `float32`, `float64`.
*  <b>`name`</b>: A name for the operation (optional).

##### Returns:

  A `Tensor` of type `bool`.


- - -

### `tf.verify_tensor_all_finite(t, msg, name=None)` {#verify_tensor_all_finite}

Assert that the tensor does not contain any NaN's or Inf's.

##### Args:


*  <b>`t`</b>: Tensor to check.
*  <b>`msg`</b>: Message to log on failure.
*  <b>`name`</b>: A name for this operation (optional).

##### Returns:

  Same tensor as `t`.


- - -

### `tf.check_numerics(tensor, message, name=None)` {#check_numerics}

Checks a tensor for NaN and Inf values.

When run, reports an `InvalidArgument` error if `tensor` has any values
that are not a number (NaN) or infinity (Inf). Otherwise, passes `tensor` as-is.

##### Args:


*  <b>`tensor`</b>: A `Tensor`. Must be one of the following types: `half`, `float32`, `float64`.
*  <b>`message`</b>: A `string`. Prefix of the error message.
*  <b>`name`</b>: A name for the operation (optional).

##### Returns:

  A `Tensor`. Has the same type as `tensor`.


- - -

### `tf.add_check_numerics_ops()` {#add_check_numerics_ops}

Connect a `check_numerics` to every floating point tensor.

`check_numerics` operations themselves are added for each `float` or `double`
tensor in the graph. For all ops in the graph, the `check_numerics` op for
all of its (`float` or `double`) inputs is guaranteed to run before the
`check_numerics` op on any of its outputs.

##### Returns:

  A `group` op depending on all `check_numerics` ops added.


- - -

### `tf.Assert(condition, data, summarize=None, name=None)` {#Assert}

Asserts that the given condition is true.

If `condition` evaluates to false, print the list of tensors in `data`.
`summarize` determines how many entries of the tensors to print.

NOTE: To ensure that Assert executes, one usually attaches a dependency:

```python
 # Ensure maximum element of x is smaller or equal to 1
assert_op = tf.Assert(tf.less_equal(tf.reduce_max(x), 1.), [x])
x = tf.with_dependencies([assert_op], x)
```

##### Args:


*  <b>`condition`</b>: The condition to evaluate.
*  <b>`data`</b>: The tensors to print out when condition is false.
*  <b>`summarize`</b>: Print this many entries of each tensor.
*  <b>`name`</b>: A name for this operation (optional).

##### Returns:


*  <b>`assert_op`</b>: An `Operation` that, when executed, raises a
  `tf.errors.InvalidArgumentError` if `condition` is not true.


- - -

### `tf.Print(input_, data, message=None, first_n=None, summarize=None, name=None)` {#Print}

Prints a list of tensors.

This is an identity op with the side effect of printing `data` when
evaluating.

##### Args:


*  <b>`input_`</b>: A tensor passed through this op.
*  <b>`data`</b>: A list of tensors to print out when op is evaluated.
*  <b>`message`</b>: A string, prefix of the error message.
*  <b>`first_n`</b>: Only log `first_n` number of times. Negative numbers log always;
           this is the default.
*  <b>`summarize`</b>: Only print this many entries of each tensor. If None, then a
             maximum of 3 elements are printed per input tensor.
*  <b>`name`</b>: A name for the operation (optional).

##### Returns:

  Same tensor as `input_`.

<|MERGE_RESOLUTION|>--- conflicted
+++ resolved
@@ -417,11 +417,7 @@
 ##### Args:
 
 
-<<<<<<< HEAD
-*  <b>`x`</b>: A `Tensor`. Must be one of the following types: `half`, `float32`, `float64`, `uint8`, `int8`, `int16`, `int32`, `int64`, `complex64`, `complex128`, `quint8`, `qint8`, `qint32`, `string`.
-=======
 *  <b>`x`</b>: A `Tensor`. Must be one of the following types: `half`, `float32`, `float64`, `uint8`, `int8`, `int16`, `int32`, `int64`, `complex64`, `quint8`, `qint8`, `qint32`, `string`, `bool`, `complex128`.
->>>>>>> 3354ab2e
 *  <b>`y`</b>: A `Tensor`. Must have the same type as `x`.
 *  <b>`name`</b>: A name for the operation (optional).
 
@@ -439,11 +435,7 @@
 ##### Args:
 
 
-<<<<<<< HEAD
-*  <b>`x`</b>: A `Tensor`. Must be one of the following types: `half`, `float32`, `float64`, `uint8`, `int8`, `int16`, `int32`, `int64`, `complex64`, `complex128`, `quint8`, `qint8`, `qint32`, `string`.
-=======
 *  <b>`x`</b>: A `Tensor`. Must be one of the following types: `half`, `float32`, `float64`, `uint8`, `int8`, `int16`, `int32`, `int64`, `complex64`, `quint8`, `qint8`, `qint32`, `string`, `bool`, `complex128`.
->>>>>>> 3354ab2e
 *  <b>`y`</b>: A `Tensor`. Must have the same type as `x`.
 *  <b>`name`</b>: A name for the operation (optional).
 
